/**
 * Copyright 2023 Gravitational, Inc.
 *
 * Licensed under the Apache License, Version 2.0 (the "License");
 * you may not use this file except in compliance with the License.
 * You may obtain a copy of the License at
 *
 *     http://www.apache.org/licenses/LICENSE-2.0
 *
 * Unless required by applicable law or agreed to in writing, software
 * distributed under the License is distributed on an "AS IS" BASIS,
 * WITHOUT WARRANTIES OR CONDITIONS OF ANY KIND, either express or implied.
 * See the License for the specific language governing permissions and
 * limitations under the License.
 */

import React, { useRef, useEffect } from 'react';
import styled from 'styled-components';
import { Box, Flex } from 'design';

import {
  SearchContextProvider,
  useSearchContext,
} from 'teleterm/ui/Search/SearchContext';
import { KeyboardShortcutAction } from 'teleterm/services/config';
import {
  useKeyboardShortcutFormatters,
  useKeyboardShortcuts,
} from 'teleterm/ui/services/keyboardShortcuts';

import { useAppContext } from '../appContextProvider';

const OPEN_SEARCH_BAR_SHORTCUT_ACTION: KeyboardShortcutAction = 'openSearchBar';

export function SearchBarConnected() {
  const { workspacesService } = useAppContext();
  workspacesService.useState();

  if (!workspacesService.getRootClusterUri()) {
    return null;
  }

  return (
    <SearchContextProvider>
      <SearchBar />
    </SearchContextProvider>
  );
}

function SearchBar() {
  const containerRef = useRef<HTMLElement>();
  const { getAccelerator } = useKeyboardShortcutFormatters();
  const {
    activePicker,
    inputValue,
    onInputValueChange,
    inputRef,
    isOpen,
    open,
    close,
    addWindowEventListener,
  } = useSearchContext();
  const ctx = useAppContext();
  ctx.clustersService.useState();

  useKeyboardShortcuts({
    [OPEN_SEARCH_BAR_SHORTCUT_ACTION]: () => {
      open();
    },
  });

  useEffect(() => {
    const onClickOutside = e => {
      if (!e.composedPath().includes(containerRef.current)) {
        close();
      }
    };
    if (isOpen) {
      const { cleanup } = addWindowEventListener('click', onClickOutside, {
        capture: true,
      });
      return cleanup;
    }
  }, [close, isOpen, addWindowEventListener]);

  function handleOnFocus(e: React.FocusEvent) {
    open(e.relatedTarget);
  }

  const defaultInputProps = {
    ref: inputRef,
    role: 'searchbox',
    placeholder: activePicker.placeholder,
    value: inputValue,
    onChange: e => {
      onInputValueChange(e.target.value);
    },
    spellCheck: false,
  };

  return (
    <Flex
      css={`
        position: relative;
        flex: 4;
        flex-shrink: 1;
        min-width: calc(${props => props.theme.space[7]}px * 2);
        height: 100%;
        border: 1px ${props => props.theme.colors.buttons.border.border} solid;
        border-radius: ${props => props.theme.radii[2]}px;

        &:hover > input {
          background: ${props => props.theme.colors.spotBackground[0]};
        }
      `}
      justifyContent="center"
      ref={containerRef}
      onFocus={handleOnFocus}
    >
      {!isOpen && (
        <>
          <Input {...defaultInputProps} />
          <Shortcut>{getAccelerator(OPEN_SEARCH_BAR_SHORTCUT_ACTION)}</Shortcut>
        </>
      )}
      {isOpen && (
        <activePicker.picker
          // autofocusing cannot be done in `open` function as it would focus the input from closed state
          input={<Input {...defaultInputProps} autoFocus={true} />}
        />
      )}
    </Flex>
  );
}

const Input = styled.input`
  height: 38px;
  width: 100%;
  min-width: calc(${props => props.theme.space[9]}px * 2);
  background: inherit;
  color: inherit;
  box-sizing: border-box;
  outline: none;
  border: none;
  font-size: 14px;
  border-radius: ${props => props.theme.radii[2]}px;
  padding-inline: ${props => props.theme.space[2]}px;

  ::placeholder {
    color: ${props => props.theme.colors.text.slightlyMuted};
  }
`;

const Shortcut = styled(Box).attrs({ p: 1 })`
  position: absolute;
  right: ${props => props.theme.space[2]}px;
  top: 50%;
  transform: translate(0, -50%);
<<<<<<< HEAD
  color: ${({ theme }) => theme.colors.text.secondary};
  background-color: ${({ theme }) => theme.colors.levels.elevated};
=======
  color: ${({ theme }) => theme.colors.text.slightlyMuted};
  background-color: ${({ theme }) => theme.colors.levels.surface};
>>>>>>> 98d3eeef
  line-height: 12px;
  font-size: 12px;
  border-radius: ${props => props.theme.radii[2]}px;
`;<|MERGE_RESOLUTION|>--- conflicted
+++ resolved
@@ -156,13 +156,8 @@
   right: ${props => props.theme.space[2]}px;
   top: 50%;
   transform: translate(0, -50%);
-<<<<<<< HEAD
-  color: ${({ theme }) => theme.colors.text.secondary};
+  color: ${({ theme }) => theme.colors.text.slightlyMuted};
   background-color: ${({ theme }) => theme.colors.levels.elevated};
-=======
-  color: ${({ theme }) => theme.colors.text.slightlyMuted};
-  background-color: ${({ theme }) => theme.colors.levels.surface};
->>>>>>> 98d3eeef
   line-height: 12px;
   font-size: 12px;
   border-radius: ${props => props.theme.radii[2]}px;
