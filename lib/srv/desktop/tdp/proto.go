/*
Copyright 2021 Gravitational, Inc.

Licensed under the Apache License, Version 2.0 (the "License");
you may not use this file except in compliance with the License.
You may obtain a copy of the License at

    http://www.apache.org/licenses/LICENSE-2.0

Unless required by applicable law or agreed to in writing, software
distributed under the License is distributed on an "AS IS" BASIS,
WITHOUT WARRANTIES OR CONDITIONS OF ANY KIND, either express or implied.
See the License for the specific language governing permissions and
limitations under the License.
*/

// Package tdp implements the Teleport desktop protocol (TDP)
// encoder/decoder.
// See https://github.com/gravitational/teleport/blob/master/rfd/0037-desktop-access-protocol.md
package tdp

// TODO(zmb3): complete the implementation of all messages, even if we don't
// use them yet.

import (
	"bytes"
	"encoding/binary"
	"encoding/json"
	"errors"
	"image"
	"image/png"
	"io"

	"github.com/gravitational/trace"

	authproto "github.com/gravitational/teleport/api/client/proto"
	wanlib "github.com/gravitational/teleport/lib/auth/webauthn"
	"github.com/gravitational/teleport/lib/client"
	"github.com/gravitational/teleport/lib/defaults"
	"github.com/gravitational/teleport/lib/web/mfajson"
)

// MessageType identifies the type of the message.
type MessageType byte

// For descriptions of each message type see:
// https://github.com/gravitational/teleport/blob/master/rfd/0037-desktop-access-protocol.md#message-types
const (
	TypeClientScreenSpec              = MessageType(1)
	TypePNGFrame                      = MessageType(2)
	TypeMouseMove                     = MessageType(3)
	TypeMouseButton                   = MessageType(4)
	TypeKeyboardButton                = MessageType(5)
	TypeClipboardData                 = MessageType(6)
	TypeClientUsername                = MessageType(7)
	TypeMouseWheel                    = MessageType(8)
	TypeError                         = MessageType(9)
	TypeMFA                           = MessageType(10)
	TypeSharedDirectoryAnnounce       = MessageType(11)
	TypeSharedDirectoryAcknowledge    = MessageType(12)
	TypeSharedDirectoryInfoRequest    = MessageType(13)
	TypeSharedDirectoryInfoResponse   = MessageType(14)
	TypeSharedDirectoryCreateRequest  = MessageType(15)
	TypeSharedDirectoryCreateResponse = MessageType(16)
	TypeSharedDirectoryDeleteRequest  = MessageType(17)
	TypeSharedDirectoryDeleteResponse = MessageType(18)
	TypeSharedDirectoryReadRequest    = MessageType(19)
	TypeSharedDirectoryReadResponse   = MessageType(20)
	TypeSharedDirectoryWriteRequest   = MessageType(21)
	TypeSharedDirectoryWriteResponse  = MessageType(22)
	TypeSharedDirectoryMoveRequest    = MessageType(23)
	TypeSharedDirectoryMoveResponse   = MessageType(24)
	TypeSharedDirectoryListRequest    = MessageType(25)
	TypeSharedDirectoryListResponse   = MessageType(26)
	TypePNG2Frame                     = MessageType(27)
	TypeNotification                  = MessageType(28)
	TypeRemoteFxFrame                 = MessageType(29)
)

// Message is a Go representation of a desktop protocol message.
type Message interface {
	Encode() ([]byte, error)
}

// Decode decodes the wire representation of a message.
func Decode(buf []byte) (Message, error) {
	if len(buf) == 0 {
		return nil, trace.BadParameter("input desktop protocol message is empty")
	}
	return decode(bytes.NewReader(buf))
}

type byteReader interface {
	io.Reader
	io.ByteReader
}

func decode(in byteReader) (Message, error) {
	// Peek at the first byte to figure out message type.
	t, err := in.ReadByte()
	if err != nil {
		return nil, trace.Wrap(err)
	}

	return decodeMessage(t, in)
}

func decodeMessage(firstByte byte, in byteReader) (Message, error) {
	switch mt := MessageType(firstByte); mt {
	case TypeClientScreenSpec:
		return decodeClientScreenSpec(in)
	case TypePNGFrame:
		return decodePNGFrame(in)
	case TypePNG2Frame:
		return decodePNG2Frame(in)
	case TypeRemoteFxFrame:
		return decodeRemoteFxFrame(in)
	case TypeMouseMove:
		return decodeMouseMove(in)
	case TypeMouseButton:
		return decodeMouseButton(in)
	case TypeMouseWheel:
		return decodeMouseWheel(in)
	case TypeKeyboardButton:
		return decodeKeyboardButton(in)
	case TypeClientUsername:
		return decodeClientUsername(in)
	case TypeClipboardData:
		return decodeClipboardData(in, maxClipboardDataLength)
	case TypeError:
		return decodeError(in)
	case TypeNotification:
		return decodeNotification(in)
	case TypeMFA:
		return DecodeMFA(in)
	case TypeSharedDirectoryAnnounce:
		return decodeSharedDirectoryAnnounce(in)
	case TypeSharedDirectoryAcknowledge:
		return decodeSharedDirectoryAcknowledge(in)
	case TypeSharedDirectoryInfoRequest:
		return decodeSharedDirectoryInfoRequest(in)
	case TypeSharedDirectoryInfoResponse:
		return decodeSharedDirectoryInfoResponse(in)
	case TypeSharedDirectoryCreateRequest:
		return decodeSharedDirectoryCreateRequest(in)
	case TypeSharedDirectoryCreateResponse:
		return decodeSharedDirectoryCreateResponse(in)
	case TypeSharedDirectoryDeleteRequest:
		return decodeSharedDirectoryDeleteRequest(in)
	case TypeSharedDirectoryDeleteResponse:
		return decodeSharedDirectoryDeleteResponse(in)
	case TypeSharedDirectoryListRequest:
		return decodeSharedDirectoryListRequest(in)
	case TypeSharedDirectoryListResponse:
		return decodeSharedDirectoryListResponse(in)
	case TypeSharedDirectoryReadRequest:
		return decodeSharedDirectoryReadRequest(in)
	case TypeSharedDirectoryReadResponse:
		return decodeSharedDirectoryReadResponse(in, tdpMaxFileReadWriteLength)
	case TypeSharedDirectoryWriteRequest:
		return decodeSharedDirectoryWriteRequest(in, tdpMaxFileReadWriteLength)
	case TypeSharedDirectoryWriteResponse:
		return decodeSharedDirectoryWriteResponse(in)
	case TypeSharedDirectoryMoveRequest:
		return decodeSharedDirectoryMoveRequest(in)
	case TypeSharedDirectoryMoveResponse:
		return decodeSharedDirectoryMoveResponse(in)
	default:
		return nil, trace.BadParameter("unsupported desktop protocol message type %d", firstByte)
	}
}

// PNGFrame is the PNG frame message
// | message type (2) | left uint32 | top uint32 | right uint32 | bottom uint32 | data []byte |
type PNGFrame struct {
	Img image.Image

	enc *png.Encoder // optionally override the PNG encoder
}

func (f PNGFrame) Encode() ([]byte, error) {
	buf := new(bytes.Buffer)
	buf.WriteByte(byte(TypePNGFrame))
	writeUint32(buf, uint32(f.Img.Bounds().Min.X))
	writeUint32(buf, uint32(f.Img.Bounds().Min.Y))
	writeUint32(buf, uint32(f.Img.Bounds().Max.X))
	writeUint32(buf, uint32(f.Img.Bounds().Max.Y))

	encoder := f.enc
	if encoder == nil {
		encoder = &png.Encoder{}
	}
	if err := encoder.Encode(buf, f.Img); err != nil {
		return nil, trace.Wrap(err)
	}
	return buf.Bytes(), nil
}

func decodePNGFrame(in byteReader) (PNGFrame, error) {
	var header struct {
		Left, Top     uint32
		Right, Bottom uint32
	}
	if err := binary.Read(in, binary.BigEndian, &header); err != nil {
		return PNGFrame{}, trace.Wrap(err)
	}
	img, err := png.Decode(in)
	if err != nil {
		return PNGFrame{}, trace.Wrap(err)
	}
	// PNG encoding does not preserve offset image bounds.
	// Opportunistically restore them based on the header.
	switch img := img.(type) {
	case *image.RGBA:
		img.Rect = image.Rect(int(header.Left), int(header.Top), int(header.Right), int(header.Bottom))
	case *image.NRGBA:
		img.Rect = image.Rect(int(header.Left), int(header.Top), int(header.Right), int(header.Bottom))
	}
	return PNGFrame{Img: img}, nil
}

// PNG2Frame is a newer version of PNGFrame that includes the
// length of the PNG data. It's represented as a fully encoded
// byte slice to optimize for speed and simplicity of encoding/decoding.
// | message type (27) | png_length uint32 | left uint32 | top uint32 | right uint32 | bottom uint32 | data []byte |
type PNG2Frame []byte

func decodePNG2Frame(in byteReader) (PNG2Frame, error) {
	// Read PNG length so we can allocate buffer that will fit PNG2Frame message
	var pngLength uint32
	if err := binary.Read(in, binary.BigEndian, &pngLength); err != nil {
		return PNG2Frame{}, trace.Wrap(err)
	}

	// Allocate buffer that will fit PNG2Frame message
	// https://github.com/gravitational/teleport/blob/master/rfd/0037-desktop-access-protocol.md#27---png-frame-2
	// message type (1) + png length (4) + left, right, top, bottom (4 x 4) + data => 21 + data
	png2frame := make([]byte, 21+pngLength)

	// Write message type and png length into the buffer
	png2frame[0] = byte(TypePNG2Frame)
	binary.BigEndian.PutUint32(png2frame[1:5], pngLength)

	// Write left, top, right, bottom, and the png itself into the buffer
	if _, err := io.ReadFull(in, png2frame[5:]); err != nil {
		return PNG2Frame{}, trace.Wrap(err)
	}

	return png2frame, nil
}

func (f PNG2Frame) Encode() ([]byte, error) {
	// Encode gets called on the reusable buffer at
	// lib/srv/desktop/rdp/rdclient.Client.png2FrameBuffer,
	// which was causing us recording problems due to the async
	// nature of AuditWriter. Copying into a new buffer here is
	// a temporary hack that fixes that.
	//
	// TODO(isaiah, zmb3): remove this once a buffer pool
	// is added.
	b := make([]byte, len(f))
	copy(b, f)
	return b, nil
}

<<<<<<< HEAD
// RemoteFxFrame is a RemoteFX frame message
// | message type (29) | data_length uint32 | data []byte |
type RemoteFxFrame []byte

func decodeRemoteFxFrame(in byteReader) (RemoteFxFrame, error) {
	// Read PNG length so we can allocate buffer that will fit PNG2Frame message
	var dataLength uint32
	if err := binary.Read(in, binary.BigEndian, &dataLength); err != nil {
		return RemoteFxFrame{}, trace.Wrap(err)
	}

	// Allocate buffer that will fit RemoteFxFrame message
	// message type (1) + data_length (4) + data => 5 + data
	remoteFxFrame := make([]byte, 5+dataLength)

	// Write message type and png length into the buffer
	remoteFxFrame[0] = byte(TypeRemoteFxFrame)
	binary.BigEndian.PutUint32(remoteFxFrame[1:5], dataLength)

	// Write the data into the buffer
	if _, err := io.ReadFull(in, remoteFxFrame[5:]); err != nil {
		return RemoteFxFrame{}, trace.Wrap(err)
	}

	return remoteFxFrame, nil
}

func (f RemoteFxFrame) Encode() ([]byte, error) {
	buf := new(bytes.Buffer)
	buf.WriteByte(byte(TypeRemoteFxFrame))
	writeUint32(buf, uint32(len(f)))
	buf.Write(f)
	return buf.Bytes(), nil
}
=======
func (f PNG2Frame) Left() uint32   { return binary.BigEndian.Uint32(f[5:9]) }
func (f PNG2Frame) Top() uint32    { return binary.BigEndian.Uint32(f[9:13]) }
func (f PNG2Frame) Right() uint32  { return binary.BigEndian.Uint32(f[13:17]) }
func (f PNG2Frame) Bottom() uint32 { return binary.BigEndian.Uint32(f[17:21]) }
func (f PNG2Frame) Data() []byte   { return f[21:] }
>>>>>>> 9fd1f99a

// MouseMove is the mouse movement message.
// | message type (3) | x uint32 | y uint32 |
type MouseMove struct {
	X, Y uint32
}

func (m MouseMove) Encode() ([]byte, error) {
	buf := new(bytes.Buffer)
	buf.WriteByte(byte(TypeMouseMove))
	writeUint32(buf, m.X)
	writeUint32(buf, m.Y)
	return buf.Bytes(), nil
}

func decodeMouseMove(in byteReader) (MouseMove, error) {
	var m MouseMove
	err := binary.Read(in, binary.BigEndian, &m)
	return m, trace.Wrap(err)
}

// MouseButtonType identifies a specific button on the mouse.
type MouseButtonType byte

const (
	LeftMouseButton   = MouseButtonType(0)
	MiddleMouseButton = MouseButtonType(1)
	RightMouseButton  = MouseButtonType(2)
)

// ButtonState is the press state of a keyboard or mouse button.
type ButtonState byte

const (
	ButtonNotPressed = ButtonState(0)
	ButtonPressed    = ButtonState(1)
)

// MouseButton is the mouse button press message.
// | message type (4) | button byte | state byte |
type MouseButton struct {
	Button MouseButtonType
	State  ButtonState
}

func (m MouseButton) Encode() ([]byte, error) {
	return []byte{byte(TypeMouseButton), byte(m.Button), byte(m.State)}, nil
}

func decodeMouseButton(in byteReader) (MouseButton, error) {
	var m MouseButton
	err := binary.Read(in, binary.BigEndian, &m)
	return m, trace.Wrap(err)
}

// KeyboardButton is the keyboard button press message.
// | message type (5) | key_code uint32 | state byte |
type KeyboardButton struct {
	KeyCode uint32
	State   ButtonState
}

func (k KeyboardButton) Encode() ([]byte, error) {
	buf := new(bytes.Buffer)
	buf.WriteByte(byte(TypeKeyboardButton))
	writeUint32(buf, k.KeyCode)
	buf.WriteByte(byte(k.State))
	return buf.Bytes(), nil
}

func decodeKeyboardButton(in byteReader) (KeyboardButton, error) {
	var k KeyboardButton
	err := binary.Read(in, binary.BigEndian, &k)
	return k, trace.Wrap(err)
}

// ClientScreenSpec is the client screen specification.
// | message type (1) | width uint32 | height uint32 |
type ClientScreenSpec struct {
	Width  uint32
	Height uint32
}

func (s ClientScreenSpec) Encode() ([]byte, error) {
	buf := new(bytes.Buffer)
	buf.WriteByte(byte(TypeClientScreenSpec))
	writeUint32(buf, s.Width)
	writeUint32(buf, s.Height)
	return buf.Bytes(), nil
}

func decodeClientScreenSpec(in io.Reader) (ClientScreenSpec, error) {
	var s ClientScreenSpec
	err := binary.Read(in, binary.BigEndian, &s)
	return s, trace.Wrap(err)
}

// ClientUsername is the client username.
// | message type (7) | username_length uint32 | username []byte |
type ClientUsername struct {
	Username string
}

// windowsMaxUsernameLength is the maximum username length, as defined by Windows
// https://docs.microsoft.com/en-us/windows-hardware/customize/desktop/unattend/microsoft-windows-shell-setup-autologon-username
const windowsMaxUsernameLength = 256

func (r ClientUsername) Encode() ([]byte, error) {
	buf := new(bytes.Buffer)
	buf.WriteByte(byte(TypeClientUsername))
	if err := encodeString(buf, r.Username); err != nil {
		return nil, trace.Wrap(err)
	}
	return buf.Bytes(), nil
}

func decodeClientUsername(in io.Reader) (ClientUsername, error) {
	username, err := decodeString(in, windowsMaxUsernameLength)
	if err != nil {
		if errors.Is(err, stringMaxLenErr) {
			// Change the error message here so it's considered a fatal error
			return ClientUsername{}, trace.LimitExceeded("ClientUsername exceeded maximum length")
		}
		return ClientUsername{}, trace.Wrap(err)
	}
	return ClientUsername{Username: username}, nil
}

// Error is used to send a fatal error message to the browser.
// In Teleport 12 and up, Error is deprecated and Notification
// should be preferred.
// | message type (9) | message_length uint32 | message []byte |
type Error struct {
	Message string
}

func (m Error) Encode() ([]byte, error) {
	buf := new(bytes.Buffer)
	buf.WriteByte(byte(TypeError))
	if err := encodeString(buf, m.Message); err != nil {
		return nil, trace.Wrap(err)
	}
	return buf.Bytes(), nil
}

func decodeError(in io.Reader) (Error, error) {
	message, err := decodeString(in, tdpMaxNotificationMessageLength)
	if err != nil {
		return Error{}, trace.Wrap(err)
	}
	return Error{Message: message}, nil
}

type Severity byte

const (
	SeverityInfo    Severity = 0
	SeverityWarning Severity = 1
	SeverityError   Severity = 2
)

// Notification is an informational message sent from Teleport
// to the Web UI. It can be used for fatal errors or non-fatal
// warnings.
// | message type (28) | message_length uint32 | message []byte | severity byte |
type Notification struct {
	Message  string
	Severity Severity
}

func (m Notification) Encode() ([]byte, error) {
	buf := new(bytes.Buffer)
	buf.WriteByte(byte(TypeNotification))
	if err := encodeString(buf, m.Message); err != nil {
		return nil, trace.Wrap(err)
	}
	buf.WriteByte(byte(m.Severity))
	return buf.Bytes(), nil
}

func decodeNotification(in byteReader) (Notification, error) {
	message, err := decodeString(in, tdpMaxNotificationMessageLength)
	if err != nil {
		return Notification{}, trace.Wrap(err)
	}
	severity, err := in.ReadByte()
	if err != nil {
		return Notification{}, trace.Wrap(err)
	}
	return Notification{Message: message, Severity: Severity(severity)}, nil
}

// MouseWheelAxis identifies a scroll axis on the mouse wheel.
type MouseWheelAxis byte

const (
	VerticalWheelAxis   = MouseWheelAxis(0)
	HorizontalWheelAxis = MouseWheelAxis(1)
)

// MouseWheel is the mouse wheel scroll message.
// | message type (8) | axis byte | delta int16 |
type MouseWheel struct {
	Axis  MouseWheelAxis
	Delta int16
}

func (w MouseWheel) Encode() ([]byte, error) {
	buf := new(bytes.Buffer)
	buf.WriteByte(byte(TypeMouseWheel))
	if err := binary.Write(buf, binary.BigEndian, w); err != nil {
		return nil, trace.Wrap(err)
	}
	return buf.Bytes(), nil
}

func decodeMouseWheel(in io.Reader) (MouseWheel, error) {
	var w MouseWheel
	err := binary.Read(in, binary.BigEndian, &w)
	return w, trace.Wrap(err)
}

// ClipboardData represents shared clipboard data.
// | message type (6) | length uint32 | data []byte |
type ClipboardData []byte

func (c ClipboardData) Encode() ([]byte, error) {
	buf := new(bytes.Buffer)
	buf.WriteByte(byte(TypeClipboardData))
	writeUint32(buf, uint32(len(c)))
	buf.Write(c)
	return buf.Bytes(), nil
}

func decodeClipboardData(in io.Reader, maxLen uint32) (ClipboardData, error) {
	var length uint32
	if err := binary.Read(in, binary.BigEndian, &length); err != nil {
		return nil, trace.Wrap(err)
	}

	if length > maxLen {
		// If clipboard data exceeds maxLen,
		// discard the rest of the message
		_, _ = io.CopyN(io.Discard, in, int64(length))
		return nil, clipDataMaxLenErr
	}

	b := make([]byte, int(length))
	if _, err := io.ReadFull(in, b); err != nil {
		return nil, trace.Wrap(err)
	}

	return ClipboardData(b), nil
}

const maxMFADataLength = 1024 * 1024

// MFA represents a MFA challenge or response.
// | message type (10) | mfa_type byte | length uint32 | JSON []byte |
type MFA struct {
	// Type should be defaults.WebsocketWebauthnChallenge
	Type byte
	// MFAAuthenticateChallenge is the challenge we send to the client.
	// Used for messages from Teleport to the user's browser.
	*client.MFAAuthenticateChallenge
	// MFAAuthenticateResponse is the response to the MFA challenge,
	// sent from the browser to Teleport.
	*authproto.MFAAuthenticateResponse
}

func (m MFA) Encode() ([]byte, error) {
	buf := new(bytes.Buffer)
	buf.WriteByte(byte(TypeMFA))
	buf.WriteByte(m.Type)
	var buff []byte
	var err error

	if m.MFAAuthenticateChallenge != nil {
		buff, err = json.Marshal(m.MFAAuthenticateChallenge)
		if err != nil {
			return nil, trace.Wrap(err)
		}
	} else if m.MFAAuthenticateResponse != nil {
		switch t := m.MFAAuthenticateResponse.Response.(type) {
		case *authproto.MFAAuthenticateResponse_Webauthn:
			buff, err = json.Marshal(wanlib.CredentialAssertionResponseFromProto(m.MFAAuthenticateResponse.GetWebauthn()))
			if err != nil {
				return nil, trace.Wrap(err)
			}
		default:
			return nil, trace.BadParameter("unsupported type %T", t)
		}
	} else {
		return nil, trace.BadParameter("got nil MFAAuthenticateChallenge and MFAAuthenticateResponse fields")
	}

	if len(buff) > maxMFADataLength {
		return nil, trace.BadParameter("mfa challenge data exceeds maximum length")
	}
	writeUint32(buf, uint32(len(buff)))
	buf.Write(buff)
	return buf.Bytes(), nil
}

func DecodeMFA(in byteReader) (*MFA, error) {
	mt, err := in.ReadByte()
	if err != nil {
		return nil, trace.Wrap(err)
	}
	s := string(mt)
	switch s {
	case defaults.WebsocketWebauthnChallenge:
	default:
		return nil, trace.BadParameter(
			"got mfa type %v, expected %v (WebAuthn)", mt, defaults.WebsocketWebauthnChallenge)
	}

	var length uint32
	if err := binary.Read(in, binary.BigEndian, &length); err != nil {
		return nil, trace.Wrap(err)
	}

	if length > maxMFADataLength {
		_, _ = io.CopyN(io.Discard, in, int64(length))
		return nil, mfaDataMaxLenErr
	}

	b := make([]byte, int(length))
	if _, err := io.ReadFull(in, b); err != nil {
		return nil, trace.Wrap(err)
	}

	mfaResp, err := mfajson.Decode(b, s)
	if err != nil {
		return nil, trace.Wrap(err)
	}

	return &MFA{
		Type:                    mt,
		MFAAuthenticateResponse: mfaResp,
	}, nil
}

// DecodeMFAChallenge is a helper function used in test purpose to decode MFA challenge payload because in
// real flow this logic is invoked by a fronted client.
func DecodeMFAChallenge(in byteReader) (*MFA, error) {
	mt, err := in.ReadByte()
	if err != nil {
		return nil, trace.Wrap(err)
	}
	s := string(mt)
	switch s {
	case defaults.WebsocketWebauthnChallenge:
	default:
		return nil, trace.BadParameter(
			"got mfa type %v, expected %v (WebAuthn)", mt, defaults.WebsocketWebauthnChallenge)
	}

	var length uint32
	if err := binary.Read(in, binary.BigEndian, &length); err != nil {
		return nil, trace.Wrap(err)
	}

	if length > maxMFADataLength {
		return nil, trace.BadParameter("mfa challenge data exceeds maximum length")
	}

	b := make([]byte, int(length))
	if _, err := io.ReadFull(in, b); err != nil {
		return nil, trace.Wrap(err)
	}

	var req *client.MFAAuthenticateChallenge
	if err := json.Unmarshal(b, &req); err != nil {
		return nil, trace.Wrap(err)
	}
	if err != nil {
		return nil, trace.Wrap(err)
	}

	return &MFA{
		Type:                     mt,
		MFAAuthenticateChallenge: req,
	}, nil
}

// SharedDirectoryAnnounce announces a new directory to be shared.
// | message type (11) | directory_id uint32 | name_length uint32 | name []byte |
type SharedDirectoryAnnounce struct {
	DirectoryID uint32
	Name        string
}

func (s SharedDirectoryAnnounce) Encode() ([]byte, error) {
	buf := new(bytes.Buffer)
	buf.WriteByte(byte(TypeSharedDirectoryAnnounce))
	writeUint32(buf, s.DirectoryID)
	if err := encodeString(buf, s.Name); err != nil {
		return nil, trace.Wrap(err)
	}
	return buf.Bytes(), nil
}

func decodeSharedDirectoryAnnounce(in io.Reader) (SharedDirectoryAnnounce, error) {
	var completionID, directoryID uint32
	err := binary.Read(in, binary.BigEndian, &completionID)
	if err != nil {
		return SharedDirectoryAnnounce{}, trace.Wrap(err)
	}
	err = binary.Read(in, binary.BigEndian, &directoryID)
	if err != nil {
		return SharedDirectoryAnnounce{}, trace.Wrap(err)
	}
	name, err := decodeString(in, windowsMaxUsernameLength)
	if err != nil {
		return SharedDirectoryAnnounce{}, trace.Wrap(err)
	}

	return SharedDirectoryAnnounce{
		DirectoryID: directoryID,
		Name:        name,
	}, nil
}

// SharedDirectoryAcknowledge acknowledges a SharedDirectoryAnnounce was received.
// | message type (12) | err_code uint32 | directory_id uint32 |
type SharedDirectoryAcknowledge struct {
	ErrCode     uint32
	DirectoryID uint32
}

func decodeSharedDirectoryAcknowledge(in io.Reader) (SharedDirectoryAcknowledge, error) {
	var s SharedDirectoryAcknowledge
	err := binary.Read(in, binary.BigEndian, &s)
	return s, trace.Wrap(err)
}

func (s SharedDirectoryAcknowledge) Encode() ([]byte, error) {
	buf := new(bytes.Buffer)
	buf.WriteByte(byte(TypeSharedDirectoryAcknowledge))
	writeUint32(buf, s.ErrCode)
	writeUint32(buf, s.DirectoryID)
	return buf.Bytes(), nil
}

// SharedDirectoryInfoRequest requests information about a file or directory.
// | message type (13) | completion_id uint32 | directory_id uint32 | path_length uint32 | path []byte |
type SharedDirectoryInfoRequest struct {
	CompletionID uint32
	DirectoryID  uint32
	Path         string
}

func (s SharedDirectoryInfoRequest) Encode() ([]byte, error) {
	buf := new(bytes.Buffer)
	buf.WriteByte(byte(TypeSharedDirectoryInfoRequest))
	writeUint32(buf, s.CompletionID)
	writeUint32(buf, s.DirectoryID)
	if err := encodeString(buf, s.Path); err != nil {
		return nil, trace.Wrap(err)
	}
	return buf.Bytes(), nil
}

func decodeSharedDirectoryInfoRequest(in io.Reader) (SharedDirectoryInfoRequest, error) {
	var completionID, directoryID uint32
	err := binary.Read(in, binary.BigEndian, &completionID)
	if err != nil {
		return SharedDirectoryInfoRequest{}, trace.Wrap(err)
	}
	err = binary.Read(in, binary.BigEndian, &directoryID)
	if err != nil {
		return SharedDirectoryInfoRequest{}, trace.Wrap(err)
	}
	path, err := decodeString(in, tdpMaxPathLength)
	if err != nil {
		return SharedDirectoryInfoRequest{}, trace.Wrap(err)
	}

	return SharedDirectoryInfoRequest{
		CompletionID: completionID,
		DirectoryID:  directoryID,
		Path:         path,
	}, nil
}

// SharedDirectoryInfoResponse returns information about a file or directory.
// | message type (14) | completion_id uint32 | err_code uint32 | file_system_object fso |
type SharedDirectoryInfoResponse struct {
	CompletionID uint32
	ErrCode      uint32
	Fso          FileSystemObject
}

func (s SharedDirectoryInfoResponse) Encode() ([]byte, error) {
	buf := new(bytes.Buffer)
	buf.WriteByte(byte(TypeSharedDirectoryInfoResponse))
	writeUint32(buf, s.CompletionID)
	writeUint32(buf, s.ErrCode)
	fso, err := s.Fso.Encode()
	if err != nil {
		return nil, trace.Wrap(err)
	}
	buf.Write(fso)
	return buf.Bytes(), nil
}

func decodeSharedDirectoryInfoResponse(in byteReader) (SharedDirectoryInfoResponse, error) {
	var completionID, errCode uint32
	err := binary.Read(in, binary.BigEndian, &completionID)
	if err != nil {
		return SharedDirectoryInfoResponse{}, trace.Wrap(err)
	}
	err = binary.Read(in, binary.BigEndian, &errCode)
	if err != nil {
		return SharedDirectoryInfoResponse{}, trace.Wrap(err)
	}
	fso, err := decodeFileSystemObject(in)
	if err != nil {
		return SharedDirectoryInfoResponse{}, trace.Wrap(err)
	}

	return SharedDirectoryInfoResponse{
		CompletionID: completionID,
		ErrCode:      errCode,
		Fso:          fso,
	}, nil
}

// FileSystemObject represents a file or directory.
// | last_modified uint64 | size uint64 | file_type uint32 | is_empty bool | path_length uint32 | path byte[] |
type FileSystemObject struct {
	LastModified uint64
	Size         uint64
	FileType     uint32
	IsEmpty      uint8
	Path         string
}

func (f FileSystemObject) Encode() ([]byte, error) {
	buf := new(bytes.Buffer)
	writeUint64(buf, f.LastModified)
	writeUint64(buf, f.Size)
	writeUint32(buf, f.FileType)
	buf.WriteByte(f.IsEmpty)
	if err := encodeString(buf, f.Path); err != nil {
		return nil, trace.Wrap(err)
	}
	return buf.Bytes(), nil
}

func decodeFileSystemObject(in byteReader) (FileSystemObject, error) {
	var lastModified, size uint64
	var fileType uint32
	var isEmpty uint8
	err := binary.Read(in, binary.BigEndian, &lastModified)
	if err != nil {
		return FileSystemObject{}, trace.Wrap(err)
	}
	err = binary.Read(in, binary.BigEndian, &size)
	if err != nil {
		return FileSystemObject{}, trace.Wrap(err)
	}
	err = binary.Read(in, binary.BigEndian, &fileType)
	if err != nil {
		return FileSystemObject{}, trace.Wrap(err)
	}
	isEmpty, err = in.ReadByte()
	if err != nil {
		return FileSystemObject{}, trace.Wrap(err)
	}
	path, err := decodeString(in, tdpMaxPathLength)
	if err != nil {
		return FileSystemObject{}, trace.Wrap(err)
	}

	return FileSystemObject{
		LastModified: lastModified,
		Size:         size,
		FileType:     fileType,
		IsEmpty:      isEmpty,
		Path:         path,
	}, nil
}

// SharedDirectoryCreateRequest is sent by the TDP server to the client to request the creation of a new file or directory.
// | message type (15) | completion_id uint32 | directory_id uint32 | file_type uint32 | path_length uint32 | path []byte |
type SharedDirectoryCreateRequest struct {
	CompletionID uint32
	DirectoryID  uint32
	FileType     uint32
	Path         string
}

func (s SharedDirectoryCreateRequest) Encode() ([]byte, error) {
	buf := new(bytes.Buffer)
	buf.WriteByte(byte(TypeSharedDirectoryCreateRequest))
	writeUint32(buf, s.CompletionID)
	writeUint32(buf, s.DirectoryID)
	writeUint32(buf, s.FileType)
	if err := encodeString(buf, s.Path); err != nil {
		return nil, trace.Wrap(err)
	}

	return buf.Bytes(), nil
}

func decodeSharedDirectoryCreateRequest(in io.Reader) (SharedDirectoryCreateRequest, error) {
	var completionID, directoryID, fileType uint32
	err := binary.Read(in, binary.BigEndian, &completionID)
	if err != nil {
		return SharedDirectoryCreateRequest{}, trace.Wrap(err)
	}
	err = binary.Read(in, binary.BigEndian, &directoryID)
	if err != nil {
		return SharedDirectoryCreateRequest{}, trace.Wrap(err)
	}
	err = binary.Read(in, binary.BigEndian, &fileType)
	if err != nil {
		return SharedDirectoryCreateRequest{}, trace.Wrap(err)
	}
	path, err := decodeString(in, tdpMaxPathLength)
	if err != nil {
		return SharedDirectoryCreateRequest{}, trace.Wrap(err)
	}

	return SharedDirectoryCreateRequest{
		CompletionID: completionID,
		DirectoryID:  directoryID,
		FileType:     fileType,
		Path:         path,
	}, nil

}

// SharedDirectoryCreateResponseis sent by the TDP client to the server with information from an executed SharedDirectoryCreateRequest.
// | message type (16) | completion_id uint32 | err_code uint32 | file_system_object fso |
type SharedDirectoryCreateResponse struct {
	CompletionID uint32
	ErrCode      uint32
	Fso          FileSystemObject
}

func (s SharedDirectoryCreateResponse) Encode() ([]byte, error) {
	buf := new(bytes.Buffer)
	buf.WriteByte(byte(TypeSharedDirectoryCreateResponse))
	writeUint32(buf, s.CompletionID)
	writeUint32(buf, s.ErrCode)
	fsoEnc, err := s.Fso.Encode()
	if err != nil {
		return nil, trace.Wrap(err)
	}
	buf.Write(fsoEnc)

	return buf.Bytes(), nil
}

func decodeSharedDirectoryCreateResponse(in byteReader) (SharedDirectoryCreateResponse, error) {
	var completionID, errCode uint32
	err := binary.Read(in, binary.BigEndian, &completionID)
	if err != nil {
		return SharedDirectoryCreateResponse{}, trace.Wrap(err)
	}
	err = binary.Read(in, binary.BigEndian, &errCode)
	if err != nil {
		return SharedDirectoryCreateResponse{}, trace.Wrap(err)
	}
	fso, err := decodeFileSystemObject(in)
	if err != nil {
		return SharedDirectoryCreateResponse{}, trace.Wrap(err)
	}

	return SharedDirectoryCreateResponse{
		CompletionID: completionID,
		ErrCode:      errCode,
		Fso:          fso,
	}, err
}

// SharedDirectoryDeleteRequest is sent by the TDP server to the client to request the deletion of a file or directory.
// | message type (17) | completion_id uint32 | directory_id uint32 | path_length uint32 | path []byte |
type SharedDirectoryDeleteRequest struct {
	CompletionID uint32
	DirectoryID  uint32
	Path         string
}

func (s SharedDirectoryDeleteRequest) Encode() ([]byte, error) {
	buf := new(bytes.Buffer)
	buf.WriteByte(byte(TypeSharedDirectoryDeleteRequest))
	writeUint32(buf, s.CompletionID)
	writeUint32(buf, s.DirectoryID)
	if err := encodeString(buf, s.Path); err != nil {
		return nil, trace.Wrap(err)
	}

	return buf.Bytes(), nil
}

func decodeSharedDirectoryDeleteRequest(in io.Reader) (SharedDirectoryDeleteRequest, error) {
	var completionID, directoryID uint32
	err := binary.Read(in, binary.BigEndian, &completionID)
	if err != nil {
		return SharedDirectoryDeleteRequest{}, trace.Wrap(err)
	}
	err = binary.Read(in, binary.BigEndian, &directoryID)
	if err != nil {
		return SharedDirectoryDeleteRequest{}, trace.Wrap(err)
	}
	path, err := decodeString(in, tdpMaxPathLength)
	if err != nil {
		return SharedDirectoryDeleteRequest{}, trace.Wrap(err)
	}

	return SharedDirectoryDeleteRequest{
		CompletionID: completionID,
		DirectoryID:  directoryID,
		Path:         path,
	}, nil
}

// SharedDirectoryDeleteResponse is sent by the TDP client to the server with information from an executed SharedDirectoryDeleteRequest.
// | message type (18) | completion_id uint32 | err_code uint32 |
type SharedDirectoryDeleteResponse struct {
	CompletionID uint32
	ErrCode      uint32
}

func (s SharedDirectoryDeleteResponse) Encode() ([]byte, error) {
	buf := new(bytes.Buffer)
	buf.WriteByte(byte(TypeSharedDirectoryDeleteResponse))
	writeUint32(buf, s.CompletionID)
	writeUint32(buf, s.ErrCode)
	return buf.Bytes(), nil
}

func decodeSharedDirectoryDeleteResponse(in io.Reader) (SharedDirectoryDeleteResponse, error) {
	var res SharedDirectoryDeleteResponse
	err := binary.Read(in, binary.BigEndian, &res)
	return res, err
}

// SharedDirectoryListRequest is sent by the TDP server to the client to request a directory listing.
// | message type (25) | completion_id uint32 | directory_id uint32 | path_length uint32 | path []byte |
type SharedDirectoryListRequest struct {
	CompletionID uint32
	DirectoryID  uint32
	Path         string
}

func (s SharedDirectoryListRequest) Encode() ([]byte, error) {
	buf := new(bytes.Buffer)
	buf.WriteByte(byte(TypeSharedDirectoryListRequest))
	writeUint32(buf, s.CompletionID)
	writeUint32(buf, s.DirectoryID)
	if err := encodeString(buf, s.Path); err != nil {
		return nil, trace.Wrap(err)
	}

	return buf.Bytes(), nil
}

func decodeSharedDirectoryListRequest(in io.Reader) (SharedDirectoryListRequest, error) {
	var completionID, directoryID uint32
	err := binary.Read(in, binary.BigEndian, &completionID)
	if err != nil {
		return SharedDirectoryListRequest{}, trace.Wrap(err)
	}
	err = binary.Read(in, binary.BigEndian, &directoryID)
	if err != nil {
		return SharedDirectoryListRequest{}, trace.Wrap(err)
	}
	path, err := decodeString(in, tdpMaxPathLength)
	if err != nil {
		return SharedDirectoryListRequest{}, trace.Wrap(err)
	}

	return SharedDirectoryListRequest{
		CompletionID: completionID,
		DirectoryID:  directoryID,
		Path:         path,
	}, nil
}

// SharedDirectoryListResponse is sent by the TDP client to the server with the information from an executed SharedDirectoryListRequest.
// | message type (26) | completion_id uint32 | err_code uint32 | fso_list_length uint32 | fso_list fso[] |
type SharedDirectoryListResponse struct {
	CompletionID uint32
	ErrCode      uint32
	FsoList      []FileSystemObject
}

func (s SharedDirectoryListResponse) Encode() ([]byte, error) {
	buf := new(bytes.Buffer)
	buf.WriteByte(byte(TypeSharedDirectoryListResponse))
	writeUint32(buf, s.CompletionID)
	writeUint32(buf, s.ErrCode)
	writeUint32(buf, uint32(len(s.FsoList)))

	for _, fso := range s.FsoList {
		fsoEnc, err := fso.Encode()
		if err != nil {
			return nil, trace.Wrap(err)
		}
		buf.Write(fsoEnc)
	}

	return buf.Bytes(), nil
}

func decodeSharedDirectoryListResponse(in byteReader) (SharedDirectoryListResponse, error) {
	var completionID, errCode, fsoListLength uint32
	err := binary.Read(in, binary.BigEndian, &completionID)
	if err != nil {
		return SharedDirectoryListResponse{}, trace.Wrap(err)
	}
	err = binary.Read(in, binary.BigEndian, &errCode)
	if err != nil {
		return SharedDirectoryListResponse{}, trace.Wrap(err)
	}
	err = binary.Read(in, binary.BigEndian, &fsoListLength)
	if err != nil {
		return SharedDirectoryListResponse{}, trace.Wrap(err)
	}

	var fsoList []FileSystemObject
	for i := uint32(0); i < fsoListLength; i++ {
		fso, err := decodeFileSystemObject(in)
		if err != nil {
			return SharedDirectoryListResponse{}, trace.Wrap(err)
		}
		fsoList = append(fsoList, fso)
	}

	return SharedDirectoryListResponse{
		CompletionID: completionID,
		ErrCode:      errCode,
		FsoList:      fsoList,
	}, nil
}

// SharedDirectoryReadRequest is a message sent by the TDP server to the client to request
// bytes to be read from the file at the path and starting at byte offset.
// | message type (19) | completion_id uint32 | directory_id uint32 | path_length uint32 | path []byte | offset uint64 | length uint32 |
type SharedDirectoryReadRequest struct {
	CompletionID uint32
	DirectoryID  uint32
	Path         string
	Offset       uint64
	Length       uint32
}

func (s SharedDirectoryReadRequest) Encode() ([]byte, error) {
	buf := new(bytes.Buffer)
	buf.WriteByte(byte(TypeSharedDirectoryReadRequest))
	writeUint32(buf, s.CompletionID)
	writeUint32(buf, s.DirectoryID)
	if err := encodeString(buf, s.Path); err != nil {
		return nil, trace.Wrap(err)
	}
	writeUint64(buf, s.Offset)
	writeUint32(buf, s.Length)
	return buf.Bytes(), nil
}

func decodeSharedDirectoryReadRequest(in io.Reader) (SharedDirectoryReadRequest, error) {
	var completionID, directoryID, length uint32
	var offset uint64

	err := binary.Read(in, binary.BigEndian, &completionID)
	if err != nil {
		return SharedDirectoryReadRequest{}, trace.Wrap(err)
	}

	err = binary.Read(in, binary.BigEndian, &directoryID)
	if err != nil {
		return SharedDirectoryReadRequest{}, trace.Wrap(err)
	}

	path, err := decodeString(in, tdpMaxPathLength)
	if err != nil {
		return SharedDirectoryReadRequest{}, trace.Wrap(err)
	}

	err = binary.Read(in, binary.BigEndian, &offset)
	if err != nil {
		return SharedDirectoryReadRequest{}, trace.Wrap(err)
	}

	err = binary.Read(in, binary.BigEndian, &length)
	if err != nil {
		return SharedDirectoryReadRequest{}, trace.Wrap(err)
	}

	return SharedDirectoryReadRequest{
		CompletionID: completionID,
		DirectoryID:  directoryID,
		Path:         path,
		Offset:       offset,
		Length:       length,
	}, nil
}

// SharedDirectoryReadResponse is a message sent by the TDP client to the server
// in response to the SharedDirectoryReadRequest.
// | message type (20) | completion_id uint32 | err_code uint32 | read_data_length uint32 | read_data []byte |
type SharedDirectoryReadResponse struct {
	CompletionID   uint32
	ErrCode        uint32
	ReadDataLength uint32
	ReadData       []byte
}

func (s SharedDirectoryReadResponse) Encode() ([]byte, error) {
	buf := new(bytes.Buffer)
	buf.WriteByte(byte(TypeSharedDirectoryReadResponse))
	writeUint32(buf, s.CompletionID)
	writeUint32(buf, s.ErrCode)
	writeUint32(buf, s.ReadDataLength)
	buf.Write(s.ReadData)
	return buf.Bytes(), nil
}

func decodeSharedDirectoryReadResponse(in io.Reader, maxLen uint32) (SharedDirectoryReadResponse, error) {
	var completionID, errorCode, readDataLength uint32

	err := binary.Read(in, binary.BigEndian, &completionID)
	if err != nil {
		return SharedDirectoryReadResponse{}, trace.Wrap(err)
	}

	err = binary.Read(in, binary.BigEndian, &errorCode)
	if err != nil {
		return SharedDirectoryReadResponse{}, trace.Wrap(err)
	}

	err = binary.Read(in, binary.BigEndian, &readDataLength)
	if err != nil {
		return SharedDirectoryReadResponse{}, trace.Wrap(err)
	}

	if readDataLength > maxLen {
		_, _ = io.CopyN(io.Discard, in, int64(readDataLength))
		return SharedDirectoryReadResponse{}, fileReadWriteMaxLenErr
	}

	readData := make([]byte, int(readDataLength))
	if _, err := io.ReadFull(in, readData); err != nil {
		return SharedDirectoryReadResponse{}, trace.Wrap(err)
	}

	return SharedDirectoryReadResponse{
		CompletionID:   completionID,
		ErrCode:        errorCode,
		ReadDataLength: readDataLength,
		ReadData:       readData,
	}, nil
}

// SharedDirectoryWriteRequest is a message sent by the TDP server to the client to request
// bytes to be written the file at the path and starting at byte offset.
// | message type (21) | completion_id uint32 | directory_id uint32 | path_length uint32 | path []byte | offset uint64 | write_data_length uint32 | write_data []byte |
type SharedDirectoryWriteRequest struct {
	CompletionID    uint32
	DirectoryID     uint32
	Offset          uint64
	Path            string
	WriteDataLength uint32
	WriteData       []byte
}

func (s SharedDirectoryWriteRequest) Encode() ([]byte, error) {
	buf := new(bytes.Buffer)

	buf.WriteByte(byte(TypeSharedDirectoryWriteRequest))
	writeUint32(buf, s.CompletionID)
	writeUint32(buf, s.DirectoryID)
	writeUint64(buf, s.Offset)
	if err := encodeString(buf, s.Path); err != nil {
		return nil, trace.Wrap(err)
	}
	writeUint32(buf, s.WriteDataLength)
	buf.Write(s.WriteData)
	return buf.Bytes(), nil
}

func decodeSharedDirectoryWriteRequest(in byteReader, maxLen uint32) (SharedDirectoryWriteRequest, error) {
	var completionID, directoryID, writeDataLength uint32
	var offset uint64

	err := binary.Read(in, binary.BigEndian, &completionID)
	if err != nil {
		return SharedDirectoryWriteRequest{}, trace.Wrap(err)
	}

	err = binary.Read(in, binary.BigEndian, &directoryID)
	if err != nil {
		return SharedDirectoryWriteRequest{}, trace.Wrap(err)
	}

	err = binary.Read(in, binary.BigEndian, &offset)
	if err != nil {
		return SharedDirectoryWriteRequest{}, trace.Wrap(err)
	}

	path, err := decodeString(in, tdpMaxPathLength)
	if err != nil {
		return SharedDirectoryWriteRequest{}, trace.Wrap(err)
	}

	err = binary.Read(in, binary.BigEndian, &writeDataLength)
	if err != nil {
		return SharedDirectoryWriteRequest{}, trace.Wrap(err)
	}

	if writeDataLength > maxLen {
		_, _ = io.CopyN(io.Discard, in, int64(writeDataLength))
		return SharedDirectoryWriteRequest{}, fileReadWriteMaxLenErr
	}

	writeData := make([]byte, int(writeDataLength))
	if _, err := io.ReadFull(in, writeData); err != nil {
		return SharedDirectoryWriteRequest{}, trace.Wrap(err)
	}

	return SharedDirectoryWriteRequest{
		CompletionID:    completionID,
		DirectoryID:     directoryID,
		Path:            path,
		Offset:          offset,
		WriteDataLength: writeDataLength,
		WriteData:       writeData,
	}, nil

}

// SharedDirectoryWriteResponse is a message sent by the TDP client to the server
// in response to the SharedDirectoryWriteRequest.
// | message type (22) | completion_id uint32 | err_code uint32 | bytes_written uint32 |
type SharedDirectoryWriteResponse struct {
	CompletionID uint32
	ErrCode      uint32
	BytesWritten uint32
}

func (s SharedDirectoryWriteResponse) Encode() ([]byte, error) {
	buf := new(bytes.Buffer)
	buf.WriteByte(byte(TypeSharedDirectoryWriteResponse))
	writeUint32(buf, s.CompletionID)
	writeUint32(buf, s.ErrCode)
	writeUint32(buf, s.BytesWritten)
	return buf.Bytes(), nil
}

func decodeSharedDirectoryWriteResponse(in io.Reader) (SharedDirectoryWriteResponse, error) {
	var res SharedDirectoryWriteResponse
	err := binary.Read(in, binary.BigEndian, &res)
	return res, err
}

// SharedDirectoryMoveRequest is sent from the TDP server to the client
// to request a file at original_path be moved to new_path.
// | message type (23) | completion_id uint32 | directory_id uint32 | original_path_length uint32 | original_path []byte | new_path_length uint32 | new_path []byte |
type SharedDirectoryMoveRequest struct {
	CompletionID uint32
	DirectoryID  uint32
	OriginalPath string
	NewPath      string
}

func (s SharedDirectoryMoveRequest) Encode() ([]byte, error) {
	buf := new(bytes.Buffer)
	buf.WriteByte(byte(TypeSharedDirectoryMoveRequest))
	writeUint32(buf, s.CompletionID)
	writeUint32(buf, s.DirectoryID)
	if err := encodeString(buf, s.OriginalPath); err != nil {
		return nil, trace.Wrap(err)
	}
	if err := encodeString(buf, s.NewPath); err != nil {
		return nil, trace.Wrap(err)
	}
	return buf.Bytes(), nil
}

func decodeSharedDirectoryMoveRequest(in io.Reader) (SharedDirectoryMoveRequest, error) {
	var completionID, directoryID uint32
	err := binary.Read(in, binary.BigEndian, &completionID)
	if err != nil {
		return SharedDirectoryMoveRequest{}, trace.Wrap(err)
	}
	err = binary.Read(in, binary.BigEndian, &directoryID)
	if err != nil {
		return SharedDirectoryMoveRequest{}, trace.Wrap(err)
	}
	originalPath, err := decodeString(in, tdpMaxPathLength)
	if err != nil {
		return SharedDirectoryMoveRequest{}, trace.Wrap(err)
	}
	newPath, err := decodeString(in, tdpMaxPathLength)
	if err != nil {
		return SharedDirectoryMoveRequest{}, trace.Wrap(err)
	}
	return SharedDirectoryMoveRequest{
		CompletionID: completionID,
		DirectoryID:  directoryID,
		OriginalPath: originalPath,
		NewPath:      newPath,
	}, nil
}

// SharedDirectoryMoveResponse is sent from the TDP client to the server
// to acknowledge a SharedDirectoryMoveRequest was executed.
// | message type (24) | completion_id uint32 | err_code uint32 |
type SharedDirectoryMoveResponse struct {
	CompletionID uint32
	ErrCode      uint32
}

func (s SharedDirectoryMoveResponse) Encode() ([]byte, error) {
	buf := new(bytes.Buffer)
	buf.WriteByte(byte(TypeSharedDirectoryMoveResponse))
	writeUint32(buf, s.CompletionID)
	writeUint32(buf, s.ErrCode)
	return buf.Bytes(), nil
}

func decodeSharedDirectoryMoveResponse(in io.Reader) (SharedDirectoryMoveResponse, error) {
	var res SharedDirectoryMoveResponse
	err := binary.Read(in, binary.BigEndian, &res)
	return res, err
}

// encodeString encodes strings for TDP. Strings are encoded as UTF-8 with
// a 32-bit length prefix (in bytes):
// https://github.com/gravitational/teleport/blob/master/rfd/0037-desktop-access-protocol.md#field-types
func encodeString(w io.Writer, s string) error {
	if err := binary.Write(w, binary.BigEndian, uint32(len(s))); err != nil {
		return trace.Wrap(err)
	}
	if _, err := io.WriteString(w, s); err != nil {
		return trace.Wrap(err)
	}
	return nil
}

func decodeString(r io.Reader, maxLen uint32) (string, error) {
	var length uint32
	if err := binary.Read(r, binary.BigEndian, &length); err != nil {
		return "", trace.Wrap(err)
	}

	if length > maxLen {
		_, _ = io.CopyN(io.Discard, r, int64(length))
		return "", stringMaxLenErr
	}

	s := make([]byte, int(length))
	if _, err := io.ReadFull(r, s); err != nil {
		return "", trace.Wrap(err)
	}
	return string(s), nil
}

// writeUint32 writes v to b in big endian order
func writeUint32(b *bytes.Buffer, v uint32) {
	b.WriteByte(byte(v >> 24))
	b.WriteByte(byte(v >> 16))
	b.WriteByte(byte(v >> 8))
	b.WriteByte(byte(v))
}

// writeUint64 writes v to b in big endian order
func writeUint64(b *bytes.Buffer, v uint64) {
	b.WriteByte(byte(v >> 56))
	b.WriteByte(byte(v >> 48))
	b.WriteByte(byte(v >> 40))
	b.WriteByte(byte(v >> 32))
	b.WriteByte(byte(v >> 24))
	b.WriteByte(byte(v >> 16))
	b.WriteByte(byte(v >> 8))
	b.WriteByte(byte(v))
}

// tdpMaxNotificationMessageLength is somewhat arbitrary, as it is only sent *to*
// the browser (Teleport never receives this message, so won't be decoding it)
const tdpMaxNotificationMessageLength = 10240

// tdpMaxPathLength is somewhat arbitrary because we weren't able to determine
// a precise value to set it to: https://github.com/gravitational/teleport/issues/14950#issuecomment-1341632465
// The limit is kept as an additional defense-in-depth measure.
const tdpMaxPathLength = 10240

const maxClipboardDataLength = 1024 * 1024    // 1MB
const tdpMaxFileReadWriteLength = 1024 * 1024 // 1MB

// These correspond to TdpErrCode enum in the rust RDP client.
const (
	ErrCodeNil           uint32 = 0
	ErrCodeFailed        uint32 = 1
	ErrCodeDoesNotExist  uint32 = 2
	ErrCodeAlreadyExists uint32 = 3
)

var (
	clipDataMaxLenErr      = trace.LimitExceeded("clipboard sync failed: clipboard data exceeded maximum length")
	stringMaxLenErr        = trace.LimitExceeded("TDP string length exceeds allowable limit")
	fileReadWriteMaxLenErr = trace.LimitExceeded("TDP file read or write message exceeds maximum size limit")
	mfaDataMaxLenErr       = trace.LimitExceeded("MFA challenge data exceeds maximum length")
)<|MERGE_RESOLUTION|>--- conflicted
+++ resolved
@@ -263,7 +263,6 @@
 	return b, nil
 }
 
-<<<<<<< HEAD
 // RemoteFxFrame is a RemoteFX frame message
 // | message type (29) | data_length uint32 | data []byte |
 type RemoteFxFrame []byte
@@ -298,13 +297,12 @@
 	buf.Write(f)
 	return buf.Bytes(), nil
 }
-=======
+
 func (f PNG2Frame) Left() uint32   { return binary.BigEndian.Uint32(f[5:9]) }
 func (f PNG2Frame) Top() uint32    { return binary.BigEndian.Uint32(f[9:13]) }
 func (f PNG2Frame) Right() uint32  { return binary.BigEndian.Uint32(f[13:17]) }
 func (f PNG2Frame) Bottom() uint32 { return binary.BigEndian.Uint32(f[17:21]) }
 func (f PNG2Frame) Data() []byte   { return f[21:] }
->>>>>>> 9fd1f99a
 
 // MouseMove is the mouse movement message.
 // | message type (3) | x uint32 | y uint32 |
